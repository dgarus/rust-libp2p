// Copyright 2017-2020 Parity Technologies (UK) Ltd.
//
// Permission is hereby granted, free of charge, to any person obtaining a
// copy of this software and associated documentation files (the "Software"),
// to deal in the Software without restriction, including without limitation
// the rights to use, copy, modify, merge, publish, distribute, sublicense,
// and/or sell copies of the Software, and to permit persons to whom the
// Software is furnished to do so, subject to the following conditions:
//
// The above copyright notice and this permission notice shall be included in
// all copies or substantial portions of the Software.
//
// THE SOFTWARE IS PROVIDED "AS IS", WITHOUT WARRANTY OF ANY KIND, EXPRESS
// OR IMPLIED, INCLUDING BUT NOT LIMITED TO THE WARRANTIES OF MERCHANTABILITY,
// FITNESS FOR A PARTICULAR PURPOSE AND NONINFRINGEMENT. IN NO EVENT SHALL THE
// AUTHORS OR COPYRIGHT HOLDERS BE LIABLE FOR ANY CLAIM, DAMAGES OR OTHER
// LIABILITY, WHETHER IN AN ACTION OF CONTRACT, TORT OR OTHERWISE, ARISING
// FROM, OUT OF OR IN CONNECTION WITH THE SOFTWARE OR THE USE OR OTHER
// DEALINGS IN THE SOFTWARE.

use crate::config::{Config, QuinnConfig};
use crate::hole_punching::hole_puncher;
use crate::provider::Provider;
use crate::{ConnectError, Connecting, Error};

use futures::channel::oneshot;
use futures::future::{BoxFuture, Either};
use futures::ready;
use futures::stream::StreamExt;
use futures::{prelude::*, stream::SelectAll};

use if_watch::IfEvent;

<<<<<<< HEAD
use libp2p_core::multihash::Multihash;
use libp2p_core::muxing::StreamMuxerBox;
=======
use libp2p_core::transport::{DialOpts, PortUse};
use libp2p_core::Endpoint;
>>>>>>> d7beb55f
use libp2p_core::{
    multiaddr::{Multiaddr, Protocol},
    transport::{ListenerId, TransportError, TransportEvent},
    Transport,
};
use libp2p_identity::PeerId;
use socket2::{Domain, Socket, Type};
use std::collections::hash_map::{DefaultHasher, Entry};
use std::collections::{HashMap, HashSet};
use std::fmt::{Debug, Formatter};
use std::hash::{Hash, Hasher};
use std::net::{IpAddr, Ipv4Addr, Ipv6Addr, UdpSocket};
use std::time::Duration;
use std::{fmt, io};
use std::{
    net::SocketAddr,
    pin::Pin,
    task::{Context, Poll, Waker},
};

/// Implementation of the [`Transport`] trait for QUIC.
///
/// By default, only QUIC Version 1 (RFC 9000) is supported. In the [`Multiaddr`] this maps to
/// [`libp2p_core::multiaddr::Protocol::QuicV1`].
/// The [`libp2p_core::multiaddr::Protocol::Quic`] codepoint is interpreted as QUIC version
/// draft-29 and only supported if [`Config::support_draft_29`] is set to `true`.
/// Note that in that case servers support both version an all QUIC listening addresses.
///
/// Version draft-29 should only be used to connect to nodes from other libp2p implementations
/// that do not support `QuicV1` yet. Support for it will be removed long-term.
/// See <https://github.com/multiformats/multiaddr/issues/145>.
#[derive(Debug)]
pub struct GenTransport<P: Provider> {
    /// Config for the inner [`quinn`] structs.
    quinn_config: QuinnConfig,
    /// Timeout for the [`Connecting`] future.
    handshake_timeout: Duration,
    /// Whether draft-29 is supported for dialing and listening.
    support_draft_29: bool,
    /// Streams of active [`Listener`]s.
    listeners: SelectAll<Listener<P>>,
    /// Dialer for each socket family if no matching listener exists.
    dialer: HashMap<SocketFamily, quinn::Endpoint>,
    /// Waker to poll the transport again when a new dialer or listener is added.
    waker: Option<Waker>,
    /// Holepunching attempts
    hole_punch_attempts: HashMap<SocketAddr, oneshot::Sender<Connecting>>,
}

impl<P: Provider> GenTransport<P> {
    /// Create a new [`GenTransport`] with the given [`Config`].
    pub fn new(config: Config) -> Self {
        let handshake_timeout = config.handshake_timeout;
        let support_draft_29 = config.support_draft_29;
        let quinn_config = config.into();
        Self {
            listeners: SelectAll::new(),
            quinn_config,
            handshake_timeout,
            dialer: HashMap::new(),
            waker: None,
            support_draft_29,
            hole_punch_attempts: Default::default(),
        }
    }

    /// Create a new [`quinn::Endpoint`] with the given configs.
    fn new_endpoint(
        endpoint_config: quinn::EndpointConfig,
        server_config: Option<quinn::ServerConfig>,
        socket: UdpSocket,
    ) -> Result<quinn::Endpoint, Error> {
        use crate::provider::Runtime;
        match P::runtime() {
            #[cfg(feature = "tokio")]
            Runtime::Tokio => {
                let runtime = std::sync::Arc::new(quinn::TokioRuntime);
                let endpoint =
                    quinn::Endpoint::new(endpoint_config, server_config, socket, runtime)?;
                Ok(endpoint)
            }
            #[cfg(feature = "async-std")]
            Runtime::AsyncStd => {
                let runtime = std::sync::Arc::new(quinn::AsyncStdRuntime);
                let endpoint =
                    quinn::Endpoint::new(endpoint_config, server_config, socket, runtime)?;
                Ok(endpoint)
            }
            Runtime::Dummy => {
                let _ = endpoint_config;
                let _ = server_config;
                let _ = socket;
                let err = std::io::Error::new(std::io::ErrorKind::Other, "no async runtime found");
                Err(Error::Io(err))
            }
        }
    }

    /// Extract the addr, quic version and peer id from the given [`Multiaddr`].
    fn remote_multiaddr_to_socketaddr(
        &self,
        addr: &Multiaddr,
        check_unspecified_addr: bool,
    ) -> Result<
        (SocketAddr, ProtocolVersion, Option<PeerId>, bool),
        TransportError<<Self as Transport>::Error>,
    > {
        let (socket_addr, version, peer_id, wt) =
            multiaddr_to_socketaddr(addr, self.support_draft_29)
                .ok_or_else(|| TransportError::MultiaddrNotSupported(addr.clone()))?;
        if check_unspecified_addr && (socket_addr.port() == 0 || socket_addr.ip().is_unspecified())
        {
            return Err(TransportError::MultiaddrNotSupported(addr.clone()));
        }
        Ok((socket_addr, version, peer_id, wt))
    }

    /// Pick any listener to use for dialing.
    fn eligible_listener(&mut self, socket_addr: &SocketAddr) -> Option<&mut Listener<P>> {
        let mut listeners: Vec<_> = self
            .listeners
            .iter_mut()
            .filter(|l| {
                if l.is_closed {
                    return false;
                }
                SocketFamily::is_same(&l.socket_addr().ip(), &socket_addr.ip())
            })
            .filter(|l| {
                if socket_addr.ip().is_loopback() {
                    l.listening_addresses
                        .iter()
                        .any(|ip_addr| ip_addr.is_loopback())
                } else {
                    true
                }
            })
            .collect();
        match listeners.len() {
            0 => None,
            1 => listeners.pop(),
            _ => {
                // Pick any listener to use for dialing.
                // We hash the socket address to achieve determinism.
                let mut hasher = DefaultHasher::new();
                socket_addr.hash(&mut hasher);
                let index = hasher.finish() as usize % listeners.len();
                Some(listeners.swap_remove(index))
            }
        }
    }

    fn create_socket(&self, socket_addr: SocketAddr) -> io::Result<UdpSocket> {
        let socket = Socket::new(
            Domain::for_address(socket_addr),
            Type::DGRAM,
            Some(socket2::Protocol::UDP),
        )?;
        if socket_addr.is_ipv6() {
            socket.set_only_v6(true)?;
        }

        socket.bind(&socket_addr.into())?;

        Ok(socket.into())
    }

    fn bound_socket(&mut self, socket_addr: SocketAddr) -> Result<quinn::Endpoint, Error> {
        let socket_family = socket_addr.ip().into();
        if let Some(waker) = self.waker.take() {
            waker.wake();
        }
        let listen_socket_addr = match socket_family {
            SocketFamily::Ipv4 => SocketAddr::new(Ipv4Addr::UNSPECIFIED.into(), 0),
            SocketFamily::Ipv6 => SocketAddr::new(Ipv6Addr::UNSPECIFIED.into(), 0),
        };
        let socket = UdpSocket::bind(listen_socket_addr)?;
        let endpoint_config = self.quinn_config.endpoint_config.clone();
        let endpoint = Self::new_endpoint(endpoint_config, None, socket)?;
        Ok(endpoint)
    }
}

impl<P: Provider> Transport for GenTransport<P> {
    type Output = (PeerId, StreamMuxerBox);
    type Error = Error;
    type ListenerUpgrade = Connecting;
    type Dial = BoxFuture<'static, Result<Self::Output, Self::Error>>;

    fn listen_on(
        &mut self,
        listener_id: ListenerId,
        addr: Multiaddr,
    ) -> Result<(), TransportError<Self::Error>> {
        let (socket_addr, version, _peer_id, wt) =
            self.remote_multiaddr_to_socketaddr(&addr, false)?;

        if wt && self.quinn_config.webtransport_certhashes.is_empty() {
            return Err(TransportError::MultiaddrNotSupported(addr));
        }

        let noise_config = libp2p_noise::Config::new(&self.quinn_config.keypair)
            .expect("Getting a noise configuration from the node keypair");

        if let Some(listener) = self
            .listeners
            .iter_mut()
            .find(|l| !l.is_closed && l.socket_addr() == socket_addr)
        {
            listener.update(wt, &self.quinn_config.webtransport_certhashes, noise_config);
        } else {
            let socket = self.create_socket(socket_addr).map_err(Self::Error::from)?;
            let socket_c = socket.try_clone().map_err(Self::Error::from)?;
            let endpoint_config = self.quinn_config.endpoint_config.clone();
            let server_config = self.quinn_config.server_config.clone();
            let endpoint = Self::new_endpoint(endpoint_config, Some(server_config), socket)?;

            let mode = if wt {
                ConnectingMode::WebTransport(
                    self.quinn_config.webtransport_certhashes.clone(),
                    noise_config,
                )
            } else {
                ConnectingMode::QUIC
            };

            let listener = Listener::new(
                listener_id,
                socket_c,
                endpoint,
                self.handshake_timeout,
                version,
                mode,
            )?;

            self.listeners.push(listener);
        }

        if let Some(waker) = self.waker.take() {
            waker.wake();
        }

        // Remove dialer endpoint so that the endpoint is dropped once the last
        // connection that uses it is closed.
        // New outbound connections will use the bidirectional (listener) endpoint.
        self.dialer.remove(&socket_addr.ip().into());

        Ok(())
    }

    fn remove_listener(&mut self, id: ListenerId) -> bool {
        if let Some(listener) = self.listeners.iter_mut().find(|l| l.listener_id == id) {
            // Close the listener, which will eventually finish its stream.
            // `SelectAll` removes streams once they are finished.
            listener.close(Ok(()));
            true
        } else {
            false
        }
    }

<<<<<<< HEAD
    fn address_translation(&self, listen: &Multiaddr, observed: &Multiaddr) -> Option<Multiaddr> {
        if !is_quic_addr(listen, self.support_draft_29)
            || !is_quic_addr(observed, self.support_draft_29)
        {
            return None;
        }
        Some(observed.clone())
    }

    fn dial(&mut self, addr: Multiaddr) -> Result<Self::Dial, TransportError<Self::Error>> {
        let (socket_addr, version, _peer_id, wt) =
            self.remote_multiaddr_to_socketaddr(&addr, true)?;

        if wt {
            return Err(TransportError::MultiaddrNotSupported(addr));
        }

        let endpoint = match self.eligible_listener(&socket_addr) {
            None => {
                // No listener. Get or create an explicit dialer.
                let socket_family = socket_addr.ip().into();
                let dialer = match self.dialer.entry(socket_family) {
                    Entry::Occupied(occupied) => occupied.get().clone(),
                    Entry::Vacant(vacant) => {
                        if let Some(waker) = self.waker.take() {
                            waker.wake();
                        }
                        let listen_socket_addr = match socket_family {
                            SocketFamily::Ipv4 => SocketAddr::new(Ipv4Addr::UNSPECIFIED.into(), 0),
                            SocketFamily::Ipv6 => SocketAddr::new(Ipv6Addr::UNSPECIFIED.into(), 0),
                        };
                        let socket =
                            UdpSocket::bind(listen_socket_addr).map_err(Self::Error::from)?;
                        let endpoint_config = self.quinn_config.endpoint_config.clone();
                        let endpoint = Self::new_endpoint(endpoint_config, None, socket)?;

                        vacant.insert(endpoint.clone());
                        endpoint
                    }
                };
                dialer
            }
            Some(listener) => listener.endpoint.clone(),
        };
        let handshake_timeout = self.handshake_timeout;
        let mut client_config = self.quinn_config.client_config.clone();
        if version == ProtocolVersion::Draft29 {
            client_config.version(0xff00_001d);
        }
        Ok(Box::pin(async move {
            // This `"l"` seems necessary because an empty string is an invalid domain
            // name. While we don't use domain names, the underlying rustls library
            // is based upon the assumption that we do.
            let connecting = endpoint
                .connect_with(client_config, socket_addr, "l")
                .map_err(ConnectError)?;
            Connecting::new(connecting, ConnectingMode::QUIC, handshake_timeout).await
        }))
    }

    fn dial_as_listener(
=======
    fn dial(
>>>>>>> d7beb55f
        &mut self,
        addr: Multiaddr,
        dial_opts: DialOpts,
    ) -> Result<Self::Dial, TransportError<Self::Error>> {
<<<<<<< HEAD
        let (socket_addr, _version, peer_id, _wt) =
            self.remote_multiaddr_to_socketaddr(&addr, true)?;
        let peer_id = peer_id.ok_or(TransportError::MultiaddrNotSupported(addr.clone()))?;

        let socket = self
            .eligible_listener(&socket_addr)
            .ok_or(TransportError::Other(
                Error::NoActiveListenerForDialAsListener,
            ))?
            .try_clone_socket()
            .map_err(Self::Error::from)?;

        tracing::debug!("Preparing for hole-punch from {addr}");

        let hole_puncher = hole_puncher::<P>(socket, socket_addr, self.handshake_timeout);

        let (sender, receiver) = oneshot::channel();

        match self.hole_punch_attempts.entry(socket_addr) {
            Entry::Occupied(mut sender_entry) => {
                // Stale senders, i.e. from failed hole punches are not removed.
                // Thus, we can just overwrite a stale sender.
                if !sender_entry.get().is_canceled() {
                    return Err(TransportError::Other(Error::HolePunchInProgress(
                        socket_addr,
                    )));
=======
        let (socket_addr, version, peer_id) =
            self.remote_multiaddr_to_socketaddr(addr.clone(), true)?;

        match (dial_opts.role, dial_opts.port_use) {
            (Endpoint::Dialer, _) | (Endpoint::Listener, PortUse::Reuse) => {
                let endpoint = if let Some(listener) = dial_opts
                    .port_use
                    .eq(&PortUse::Reuse)
                    .then(|| self.eligible_listener(&socket_addr))
                    .flatten()
                {
                    listener.endpoint.clone()
                } else {
                    let socket_family = socket_addr.ip().into();
                    let dialer = if dial_opts.port_use == PortUse::Reuse {
                        if let Some(occupied) = self.dialer.get(&socket_family) {
                            occupied.clone()
                        } else {
                            let endpoint = self.bound_socket(socket_addr)?;
                            self.dialer.insert(socket_family, endpoint.clone());
                            endpoint
                        }
                    } else {
                        self.bound_socket(socket_addr)?
                    };
                    dialer
                };
                let handshake_timeout = self.handshake_timeout;
                let mut client_config = self.quinn_config.client_config.clone();
                if version == ProtocolVersion::Draft29 {
                    client_config.version(0xff00_001d);
>>>>>>> d7beb55f
                }
                Ok(Box::pin(async move {
                    // This `"l"` seems necessary because an empty string is an invalid domain
                    // name. While we don't use domain names, the underlying rustls library
                    // is based upon the assumption that we do.
                    let connecting = endpoint
                        .connect_with(client_config, socket_addr, "l")
                        .map_err(ConnectError)?;
                    Connecting::new(connecting, handshake_timeout).await
                }))
            }
            (Endpoint::Listener, _) => {
                let peer_id = peer_id.ok_or(TransportError::MultiaddrNotSupported(addr.clone()))?;

                let socket = self
                    .eligible_listener(&socket_addr)
                    .ok_or(TransportError::Other(
                        Error::NoActiveListenerForDialAsListener,
                    ))?
                    .try_clone_socket()
                    .map_err(Self::Error::from)?;

                tracing::debug!("Preparing for hole-punch from {addr}");

                let hole_puncher = hole_puncher::<P>(socket, socket_addr, self.handshake_timeout);

                let (sender, receiver) = oneshot::channel();

                match self.hole_punch_attempts.entry(socket_addr) {
                    Entry::Occupied(mut sender_entry) => {
                        // Stale senders, i.e. from failed hole punches are not removed.
                        // Thus, we can just overwrite a stale sender.
                        if !sender_entry.get().is_canceled() {
                            return Err(TransportError::Other(Error::HolePunchInProgress(
                                socket_addr,
                            )));
                        }
                        sender_entry.insert(sender);
                    }
                    Entry::Vacant(entry) => {
                        entry.insert(sender);
                    }
                };

                Ok(Box::pin(async move {
                    futures::pin_mut!(hole_puncher);
                    match futures::future::select(receiver, hole_puncher).await {
                        Either::Left((message, _)) => {
                            let (inbound_peer_id, connection) = message
                                .expect(
                                    "hole punch connection sender is never dropped before receiver",
                                )
                                .await?;
                            if inbound_peer_id != peer_id {
                                tracing::warn!(
                                    peer=%peer_id,
                                    inbound_peer=%inbound_peer_id,
                                    socket_address=%socket_addr,
                                    "expected inbound connection from socket_address to resolve to peer but got inbound peer"
                                );
                            }
                            Ok((inbound_peer_id, connection))
                        }
                        Either::Right((hole_punch_err, _)) => Err(hole_punch_err),
                    }
                }))
            }
        }
    }

    fn poll(
        mut self: Pin<&mut Self>,
        cx: &mut Context<'_>,
    ) -> Poll<TransportEvent<Self::ListenerUpgrade, Self::Error>> {
        while let Poll::Ready(Some(ev)) = self.listeners.poll_next_unpin(cx) {
            match ev {
                TransportEvent::Incoming {
                    listener_id,
                    mut upgrade,
                    local_addr,
                    send_back_addr,
                } => {
                    let socket_addr =
                        multiaddr_to_socketaddr(&send_back_addr, self.support_draft_29)
                            .unwrap()
                            .0;

                    if let Some(sender) = self.hole_punch_attempts.remove(&socket_addr) {
                        match sender.send(upgrade) {
                            Ok(()) => continue,
                            Err(timed_out_holepunch) => {
                                upgrade = timed_out_holepunch;
                            }
                        }
                    }

                    return Poll::Ready(TransportEvent::Incoming {
                        listener_id,
                        upgrade,
                        local_addr,
                        send_back_addr,
                    });
                }
                _ => return Poll::Ready(ev),
            }
        }

        self.waker = Some(cx.waker().clone());
        Poll::Pending
    }
}

impl From<Error> for TransportError<Error> {
    fn from(err: Error) -> Self {
        TransportError::Other(err)
    }
}

/// Listener for incoming connections.
struct Listener<P: Provider> {
    /// Id of the listener.
    listener_id: ListenerId,

    /// Version of the supported quic protocol.
    version: ProtocolVersion,

    /// Endpoint
    endpoint: quinn::Endpoint,

    /// An underlying copy of the socket to be able to hole punch with
    socket: UdpSocket,

    /// A future to poll new incoming connections.
    accept: BoxFuture<'static, Option<quinn::Incoming>>,
    /// Timeout for connection establishment on inbound connections.
    handshake_timeout: Duration,

    /// Watcher for network interface changes.
    ///
    /// None if we are only listening on a single interface.
    if_watcher: Option<P::IfWatcher>,

    /// Whether the listener was closed and the stream should terminate.
    is_closed: bool,

    /// Pending event to reported.
    pending_event: Option<<Self as Stream>::Item>,

    /// The stream must be awaken after it has been closed to deliver the last event.
    close_listener_waker: Option<Waker>,

    listening_addresses: HashSet<IpAddr>,

    mode: ConnectingMode,
}

impl<P: Provider> Listener<P> {
    fn new(
        listener_id: ListenerId,
        socket: UdpSocket,
        endpoint: quinn::Endpoint,
        handshake_timeout: Duration,
        version: ProtocolVersion,
        mode: ConnectingMode,
    ) -> Result<Self, Error> {
        let if_watcher;
        let pending_event;
        let mut listening_addresses = HashSet::new();
        let local_addr = socket.local_addr()?;
        if local_addr.ip().is_unspecified() {
            if_watcher = Some(P::new_if_watcher()?);
            pending_event = None;
        } else {
            if_watcher = None;
            listening_addresses.insert(local_addr.ip());
            let mut ma = socketaddr_to_multiaddr(&local_addr, version);
            ma = mode.update_multiaddr(ma);
            pending_event = Some(TransportEvent::NewAddress {
                listener_id,
                listen_addr: ma,
            })
        }

        let endpoint_c = endpoint.clone();
        let accept = async move { endpoint_c.accept().await }.boxed();

        Ok(Listener {
            endpoint,
            socket,
            accept,
            listener_id,
            version,
            handshake_timeout,
            if_watcher,
            is_closed: false,
            pending_event,
            close_listener_waker: None,
            listening_addresses,
            mode,
        })
    }

    /// Report the listener as closed in a [`TransportEvent::ListenerClosed`] and
    /// terminate the stream.
    fn close(&mut self, reason: Result<(), Error>) {
        if self.is_closed {
            return;
        }
        self.endpoint.close(From::from(0u32), &[]);
        self.pending_event = Some(TransportEvent::ListenerClosed {
            listener_id: self.listener_id,
            reason,
        });
        self.is_closed = true;

        // Wake the stream to deliver the last event.
        if let Some(waker) = self.close_listener_waker.take() {
            waker.wake();
        }
    }

    /// Clone underlying socket (for hole punching).
    fn try_clone_socket(&self) -> std::io::Result<UdpSocket> {
        self.socket.try_clone()
    }

    fn socket_addr(&self) -> SocketAddr {
        self.socket
            .local_addr()
            .expect("Cannot fail because the socket is bound")
    }

    /// Poll for a next If Event.
    fn poll_if_addr(&mut self, cx: &mut Context<'_>) -> Poll<<Self as Stream>::Item> {
        let endpoint_addr = self.socket_addr();
        let Some(if_watcher) = self.if_watcher.as_mut() else {
            return Poll::Pending;
        };
        loop {
            match ready!(P::poll_if_event(if_watcher, cx)) {
                Ok(IfEvent::Up(inet)) => {
                    if let Some(mut listen_addr) =
                        ip_to_listenaddr(&endpoint_addr, inet.addr(), self.version)
                    {
                        listen_addr = self.mode.update_multiaddr(listen_addr);
                        tracing::debug!(
                            address=%listen_addr,
                            "New listen address"
                        );
                        self.listening_addresses.insert(inet.addr());
                        return Poll::Ready(TransportEvent::NewAddress {
                            listener_id: self.listener_id,
                            listen_addr,
                        });
                    }
                }
                Ok(IfEvent::Down(inet)) => {
                    if let Some(mut listen_addr) =
                        ip_to_listenaddr(&endpoint_addr, inet.addr(), self.version)
                    {
                        listen_addr = self.mode.update_multiaddr(listen_addr);
                        tracing::debug!(
                            address=%listen_addr,
                            "Expired listen address"
                        );
                        self.listening_addresses.remove(&inet.addr());
                        return Poll::Ready(TransportEvent::AddressExpired {
                            listener_id: self.listener_id,
                            listen_addr,
                        });
                    }
                }
                Err(err) => {
                    return Poll::Ready(TransportEvent::ListenerError {
                        listener_id: self.listener_id,
                        error: err.into(),
                    })
                }
            }
        }
    }

    fn update(
        &mut self,
        is_webtransport: bool,
        cert_hashes: &Vec<Multihash<64>>,
        noise_cfg: libp2p_noise::Config,
    ) {
        let cur_mode = &self.mode;
        match cur_mode {
            ConnectingMode::QUIC => {
                if is_webtransport {
                    self.mode = ConnectingMode::Mixed(cert_hashes.clone(), noise_cfg)
                }
            }
            ConnectingMode::WebTransport(certs, cfg) => {
                if !is_webtransport {
                    self.mode = ConnectingMode::Mixed(certs.clone(), cfg.clone())
                }
            }
            ConnectingMode::Mixed(_, _) => {
                self.mode = ConnectingMode::Mixed(cert_hashes.clone(), noise_cfg)
            }
        }
    }

    fn socketaddr_to_multiaddr(&self, socket_addr: &SocketAddr) -> Multiaddr {
        let res = socketaddr_to_multiaddr(socket_addr, self.version);
        self.mode.update_multiaddr(res)
    }
}

impl<P: Provider> Stream for Listener<P> {
    type Item = TransportEvent<<GenTransport<P> as Transport>::ListenerUpgrade, Error>;
    fn poll_next(mut self: Pin<&mut Self>, cx: &mut Context<'_>) -> Poll<Option<Self::Item>> {
        loop {
            if let Some(event) = self.pending_event.take() {
                return Poll::Ready(Some(event));
            }
            if self.is_closed {
                return Poll::Ready(None);
            }
            if let Poll::Ready(event) = self.poll_if_addr(cx) {
                return Poll::Ready(Some(event));
            }

            match self.accept.poll_unpin(cx) {
                Poll::Ready(Some(incoming)) => {
                    let endpoint = self.endpoint.clone();
                    self.accept = async move { endpoint.accept().await }.boxed();

                    let connecting = match incoming.accept() {
                        Ok(connecting) => connecting,
                        Err(error) => {
                            return Poll::Ready(Some(TransportEvent::ListenerError {
                                listener_id: self.listener_id,
                                error: Error::Connection(crate::ConnectionError(error)),
                            }))
                        }
                    };

                    let local_addr = self.socketaddr_to_multiaddr(&self.socket_addr());
                    let remote_addr = connecting.remote_address();
                    let send_back_addr = self.socketaddr_to_multiaddr(&remote_addr);

                    let mode = self.mode.clone();
                    let event = TransportEvent::Incoming {
                        upgrade: Connecting::new(connecting, mode, self.handshake_timeout),
                        local_addr,
                        send_back_addr,
                        listener_id: self.listener_id,
                    };
                    return Poll::Ready(Some(event));
                }
                Poll::Ready(None) => {
                    self.close(Ok(()));
                    continue;
                }
                Poll::Pending => {}
            };

            self.close_listener_waker = Some(cx.waker().clone());

            return Poll::Pending;
        }
    }
}

impl<P: Provider> fmt::Debug for Listener<P> {
    fn fmt(&self, f: &mut fmt::Formatter<'_>) -> fmt::Result {
        f.debug_struct("Listener")
            .field("listener_id", &self.listener_id)
            .field("handshake_timeout", &self.handshake_timeout)
            .field("is_closed", &self.is_closed)
            .field("pending_event", &self.pending_event)
            .field("mode", &self.mode)
            .finish()
    }
}

#[derive(Debug, Clone, Copy, PartialEq, Eq)]
pub(crate) enum ProtocolVersion {
    V1, // i.e. RFC9000
    Draft29,
}

#[derive(Debug, Clone, Copy, PartialEq, Eq, Hash)]
pub(crate) enum SocketFamily {
    Ipv4,
    Ipv6,
}

#[derive(Clone)]
pub(crate) enum ConnectingMode {
    QUIC,
    WebTransport(Vec<Multihash<64>>, libp2p_noise::Config),
    Mixed(Vec<Multihash<64>>, libp2p_noise::Config),
}

impl ConnectingMode {
    pub(crate) fn update_multiaddr(&self, addr: Multiaddr) -> Multiaddr {
        fn add_web_transport_protocol(v: &Vec<Multihash<64>>, addr: Multiaddr) -> Multiaddr {
            let mut vec = v.clone();
            let mut res = addr.with(Protocol::WebTransport).with(Protocol::Certhash(
                vec.pop().expect("Gets the last element"),
            ));
            if !vec.is_empty() {
                res = res.with(Protocol::Certhash(
                    vec.pop().expect("Gets the last element"),
                ));
            };

            res
        }

        match self {
            ConnectingMode::QUIC => addr,
            ConnectingMode::WebTransport(hashes, _) => add_web_transport_protocol(hashes, addr),
            ConnectingMode::Mixed(hashes, _) => add_web_transport_protocol(hashes, addr),
        }
    }
}

impl Debug for ConnectingMode {
    fn fmt(&self, f: &mut Formatter<'_>) -> fmt::Result {
        match self {
            ConnectingMode::QUIC => write!(f, "ConnectingMode::QUIC"),
            ConnectingMode::WebTransport(certs, _) => {
                write!(f, "ConnectingMode::WebTransport(hashes:{:?})", certs)
            }
            ConnectingMode::Mixed(certs, _) => {
                write!(f, "ConnectingMode::Mixed(hashes:{:?})", certs)
            }
        }
    }
}

impl SocketFamily {
    fn is_same(a: &IpAddr, b: &IpAddr) -> bool {
        matches!(
            (a, b),
            (IpAddr::V4(_), IpAddr::V4(_)) | (IpAddr::V6(_), IpAddr::V6(_))
        )
    }
}

impl From<IpAddr> for SocketFamily {
    fn from(ip: IpAddr) -> Self {
        match ip {
            IpAddr::V4(_) => SocketFamily::Ipv4,
            IpAddr::V6(_) => SocketFamily::Ipv6,
        }
    }
}

/// Turn an [`IpAddr`] reported by the interface watcher into a
/// listen-address for the endpoint.
///
/// For this, the `ip` is combined with the port that the endpoint
/// is actually bound.
///
/// Returns `None` if the `ip` is not the same socket family as the
/// address that the endpoint is bound to.
fn ip_to_listenaddr(
    endpoint_addr: &SocketAddr,
    ip: IpAddr,
    version: ProtocolVersion,
) -> Option<Multiaddr> {
    // True if either both addresses are Ipv4 or both Ipv6.
    if !SocketFamily::is_same(&endpoint_addr.ip(), &ip) {
        return None;
    }
    let socket_addr = SocketAddr::new(ip, endpoint_addr.port());
    Some(socketaddr_to_multiaddr(&socket_addr, version))
}

/// Tries to turn a QUIC multiaddress into a UDP [`SocketAddr`]. Returns None if the format
/// of the multiaddr is wrong.
fn multiaddr_to_socketaddr(
    addr: &Multiaddr,
    support_draft_29: bool,
) -> Option<(SocketAddr, ProtocolVersion, Option<PeerId>, bool)> {
    let mut iter = addr.iter();
    let proto1 = iter.next()?;
    let proto2 = iter.next()?;
    let proto3 = iter.next()?;

    let mut peer_id = None;
    let mut is_webtransport = false;
    for proto in iter {
        match proto {
            Protocol::P2p(id) => {
                peer_id = Some(id);
            }
            Protocol::WebTransport => {
                is_webtransport = true;
            }
            Protocol::Certhash(_) => {
                panic!("Cannot listen on a specific certhash for WebTransport addr {addr}");
            }
            _ => return None,
        }
    }
    let version = match proto3 {
        Protocol::QuicV1 => ProtocolVersion::V1,
        Protocol::Quic if support_draft_29 => ProtocolVersion::Draft29,
        _ => return None,
    };

    match (proto1, proto2) {
        (Protocol::Ip4(ip), Protocol::Udp(port)) => Some((
            SocketAddr::new(ip.into(), port),
            version,
            peer_id,
            is_webtransport,
        )),
        (Protocol::Ip6(ip), Protocol::Udp(port)) => Some((
            SocketAddr::new(ip.into(), port),
            version,
            peer_id,
            is_webtransport,
        )),
        _ => None,
    }
}

/// Turns an IP address and port into the corresponding QUIC multiaddr.
fn socketaddr_to_multiaddr(socket_addr: &SocketAddr, version: ProtocolVersion) -> Multiaddr {
    let quic_proto = match version {
        ProtocolVersion::V1 => Protocol::QuicV1,
        ProtocolVersion::Draft29 => Protocol::Quic,
    };
    Multiaddr::empty()
        .with(socket_addr.ip().into())
        .with(Protocol::Udp(socket_addr.port()))
        .with(quic_proto)
}

#[cfg(test)]
#[cfg(any(feature = "async-std", feature = "tokio"))]
mod tests {
    use super::*;
    use futures::future::poll_fn;

    #[test]
    fn multiaddr_to_udp_conversion() {
        assert!(multiaddr_to_socketaddr(
            &"/ip4/127.0.0.1/udp/1234".parse::<Multiaddr>().unwrap(),
            true
        )
        .is_none());

        assert_eq!(
            multiaddr_to_socketaddr(
                &"/ip4/127.0.0.1/udp/12345/quic-v1"
                    .parse::<Multiaddr>()
                    .unwrap(),
                false
            ),
            Some((
                SocketAddr::new(IpAddr::V4(Ipv4Addr::new(127, 0, 0, 1)), 12345,),
                ProtocolVersion::V1,
                None,
                false
            ))
        );
        assert_eq!(
            multiaddr_to_socketaddr(
                &"/ip4/255.255.255.255/udp/8080/quic-v1"
                    .parse::<Multiaddr>()
                    .unwrap(),
                false
            ),
            Some((
                SocketAddr::new(IpAddr::V4(Ipv4Addr::new(255, 255, 255, 255)), 8080,),
                ProtocolVersion::V1,
                None,
                false
            ))
        );
        assert_eq!(
            multiaddr_to_socketaddr(
                &"/ip4/127.0.0.1/udp/55148/quic-v1/p2p/12D3KooW9xk7Zp1gejwfwNpfm6L9zH5NL4Bx5rm94LRYJJHJuARZ"
                    .parse::<Multiaddr>()
                    .unwrap(), false
            ),
            Some((SocketAddr::new(
                IpAddr::V4(Ipv4Addr::new(127, 0, 0, 1)),
                55148,
            ), ProtocolVersion::V1, Some("12D3KooW9xk7Zp1gejwfwNpfm6L9zH5NL4Bx5rm94LRYJJHJuARZ".parse().unwrap()),
                  false))
        );
        assert_eq!(
            multiaddr_to_socketaddr(
                &"/ip6/::1/udp/12345/quic-v1".parse::<Multiaddr>().unwrap(),
                false
            ),
            Some((
                SocketAddr::new(IpAddr::V6(Ipv6Addr::new(0, 0, 0, 0, 0, 0, 0, 1)), 12345,),
                ProtocolVersion::V1,
                None,
                false
            ))
        );
        assert_eq!(
            multiaddr_to_socketaddr(
                &"/ip6/ffff:ffff:ffff:ffff:ffff:ffff:ffff:ffff/udp/8080/quic-v1"
                    .parse::<Multiaddr>()
                    .unwrap(),
                false
            ),
            Some((
                SocketAddr::new(
                    IpAddr::V6(Ipv6Addr::new(
                        65535, 65535, 65535, 65535, 65535, 65535, 65535, 65535,
                    )),
                    8080,
                ),
                ProtocolVersion::V1,
                None,
                false
            ))
        );

        assert!(multiaddr_to_socketaddr(
            &"/ip4/127.0.0.1/udp/1234/quic".parse::<Multiaddr>().unwrap(),
            false
        )
        .is_none());
        assert_eq!(
            multiaddr_to_socketaddr(
                &"/ip4/127.0.0.1/udp/1234/quic".parse::<Multiaddr>().unwrap(),
                true
            ),
            Some((
                SocketAddr::new(IpAddr::V4(Ipv4Addr::new(127, 0, 0, 1)), 1234,),
                ProtocolVersion::Draft29,
                None,
                false
            ))
        );

        assert_eq!(
            multiaddr_to_socketaddr(
                &"/ip4/127.0.0.1/udp/1234/quic/webtransport"
                    .parse::<Multiaddr>()
                    .unwrap(),
                true,
            ),
            Some((
                SocketAddr::new(IpAddr::V4(Ipv4Addr::new(127, 0, 0, 1)), 1234),
                ProtocolVersion::Draft29,
                None,
                true
            ))
        );
    }

    #[cfg(feature = "async-std")]
    #[async_std::test]
    async fn test_close_listener() {
        let keypair = libp2p_identity::Keypair::generate_ed25519();
        let config = Config::new(&keypair, None);
        let mut transport = crate::async_std::Transport::new(config);
        assert!(poll_fn(|cx| Pin::new(&mut transport).as_mut().poll(cx))
            .now_or_never()
            .is_none());

        // Run test twice to check that there is no unexpected behaviour if `Transport.listener`
        // is temporarily empty.
        for _ in 0..2 {
            let id = ListenerId::next();
            transport
                .listen_on(id, "/ip4/0.0.0.0/udp/0/quic-v1".parse().unwrap())
                .unwrap();

            match poll_fn(|cx| Pin::new(&mut transport).as_mut().poll(cx)).await {
                TransportEvent::NewAddress {
                    listener_id,
                    listen_addr,
                } => {
                    assert_eq!(listener_id, id);
                    assert!(
                        matches!(listen_addr.iter().next(), Some(Protocol::Ip4(a)) if !a.is_unspecified())
                    );
                    assert!(
                        matches!(listen_addr.iter().nth(1), Some(Protocol::Udp(port)) if port != 0)
                    );
                    assert!(matches!(listen_addr.iter().nth(2), Some(Protocol::QuicV1)));
                }
                e => panic!("Unexpected event: {e:?}"),
            }
            assert!(transport.remove_listener(id), "Expect listener to exist.");
            match poll_fn(|cx| Pin::new(&mut transport).as_mut().poll(cx)).await {
                TransportEvent::ListenerClosed {
                    listener_id,
                    reason: Ok(()),
                } => {
                    assert_eq!(listener_id, id);
                }
                e => panic!("Unexpected event: {e:?}"),
            }
            // Poll once again so that the listener has the chance to return `Poll::Ready(None)` and
            // be removed from the list of listeners.
            assert!(poll_fn(|cx| Pin::new(&mut transport).as_mut().poll(cx))
                .now_or_never()
                .is_none());
            assert!(transport.listeners.is_empty());
        }
    }

    #[cfg(feature = "tokio")]
    #[tokio::test]
    async fn test_dialer_drop() {
        let keypair = libp2p_identity::Keypair::generate_ed25519();
        let config = Config::new(&keypair, None);
        let mut transport = crate::tokio::Transport::new(config);

        let _dial = transport
            .dial(
                "/ip4/123.45.67.8/udp/1234/quic-v1".parse().unwrap(),
                DialOpts {
                    role: Endpoint::Dialer,
                    port_use: PortUse::Reuse,
                },
            )
            .unwrap();

        assert!(transport.dialer.contains_key(&SocketFamily::Ipv4));
        assert!(!transport.dialer.contains_key(&SocketFamily::Ipv6));

        // Start listening so that the dialer and driver are dropped.
        transport
            .listen_on(
                ListenerId::next(),
                "/ip4/0.0.0.0/udp/0/quic-v1".parse().unwrap(),
            )
            .unwrap();
        assert!(!transport.dialer.contains_key(&SocketFamily::Ipv4));
    }

    #[cfg(feature = "tokio")]
    #[tokio::test]
    async fn test_listens_ipv4_ipv6_separately() {
        let keypair = libp2p_identity::Keypair::generate_ed25519();
        let config = Config::new(&keypair, None);
        let mut transport = crate::tokio::Transport::new(config);
        let port = {
            let socket = UdpSocket::bind("127.0.0.1:0").unwrap();
            socket.local_addr().unwrap().port()
        };

        transport
            .listen_on(
                ListenerId::next(),
                format!("/ip4/0.0.0.0/udp/{port}/quic-v1").parse().unwrap(),
            )
            .unwrap();
        transport
            .listen_on(
                ListenerId::next(),
                format!("/ip6/::/udp/{port}/quic-v1").parse().unwrap(),
            )
            .unwrap();
    }
}<|MERGE_RESOLUTION|>--- conflicted
+++ resolved
@@ -31,13 +31,10 @@
 
 use if_watch::IfEvent;
 
-<<<<<<< HEAD
 use libp2p_core::multihash::Multihash;
 use libp2p_core::muxing::StreamMuxerBox;
-=======
 use libp2p_core::transport::{DialOpts, PortUse};
 use libp2p_core::Endpoint;
->>>>>>> d7beb55f
 use libp2p_core::{
     multiaddr::{Multiaddr, Protocol},
     transport::{ListenerId, TransportError, TransportEvent},
@@ -299,105 +296,17 @@
         }
     }
 
-<<<<<<< HEAD
-    fn address_translation(&self, listen: &Multiaddr, observed: &Multiaddr) -> Option<Multiaddr> {
-        if !is_quic_addr(listen, self.support_draft_29)
-            || !is_quic_addr(observed, self.support_draft_29)
-        {
-            return None;
-        }
-        Some(observed.clone())
-    }
-
-    fn dial(&mut self, addr: Multiaddr) -> Result<Self::Dial, TransportError<Self::Error>> {
-        let (socket_addr, version, _peer_id, wt) =
-            self.remote_multiaddr_to_socketaddr(&addr, true)?;
-
-        if wt {
-            return Err(TransportError::MultiaddrNotSupported(addr));
-        }
-
-        let endpoint = match self.eligible_listener(&socket_addr) {
-            None => {
-                // No listener. Get or create an explicit dialer.
-                let socket_family = socket_addr.ip().into();
-                let dialer = match self.dialer.entry(socket_family) {
-                    Entry::Occupied(occupied) => occupied.get().clone(),
-                    Entry::Vacant(vacant) => {
-                        if let Some(waker) = self.waker.take() {
-                            waker.wake();
-                        }
-                        let listen_socket_addr = match socket_family {
-                            SocketFamily::Ipv4 => SocketAddr::new(Ipv4Addr::UNSPECIFIED.into(), 0),
-                            SocketFamily::Ipv6 => SocketAddr::new(Ipv6Addr::UNSPECIFIED.into(), 0),
-                        };
-                        let socket =
-                            UdpSocket::bind(listen_socket_addr).map_err(Self::Error::from)?;
-                        let endpoint_config = self.quinn_config.endpoint_config.clone();
-                        let endpoint = Self::new_endpoint(endpoint_config, None, socket)?;
-
-                        vacant.insert(endpoint.clone());
-                        endpoint
-                    }
-                };
-                dialer
-            }
-            Some(listener) => listener.endpoint.clone(),
-        };
-        let handshake_timeout = self.handshake_timeout;
-        let mut client_config = self.quinn_config.client_config.clone();
-        if version == ProtocolVersion::Draft29 {
-            client_config.version(0xff00_001d);
-        }
-        Ok(Box::pin(async move {
-            // This `"l"` seems necessary because an empty string is an invalid domain
-            // name. While we don't use domain names, the underlying rustls library
-            // is based upon the assumption that we do.
-            let connecting = endpoint
-                .connect_with(client_config, socket_addr, "l")
-                .map_err(ConnectError)?;
-            Connecting::new(connecting, ConnectingMode::QUIC, handshake_timeout).await
-        }))
-    }
-
-    fn dial_as_listener(
-=======
     fn dial(
->>>>>>> d7beb55f
         &mut self,
         addr: Multiaddr,
         dial_opts: DialOpts,
     ) -> Result<Self::Dial, TransportError<Self::Error>> {
-<<<<<<< HEAD
-        let (socket_addr, _version, peer_id, _wt) =
-            self.remote_multiaddr_to_socketaddr(&addr, true)?;
-        let peer_id = peer_id.ok_or(TransportError::MultiaddrNotSupported(addr.clone()))?;
-
-        let socket = self
-            .eligible_listener(&socket_addr)
-            .ok_or(TransportError::Other(
-                Error::NoActiveListenerForDialAsListener,
-            ))?
-            .try_clone_socket()
-            .map_err(Self::Error::from)?;
-
-        tracing::debug!("Preparing for hole-punch from {addr}");
-
-        let hole_puncher = hole_puncher::<P>(socket, socket_addr, self.handshake_timeout);
-
-        let (sender, receiver) = oneshot::channel();
-
-        match self.hole_punch_attempts.entry(socket_addr) {
-            Entry::Occupied(mut sender_entry) => {
-                // Stale senders, i.e. from failed hole punches are not removed.
-                // Thus, we can just overwrite a stale sender.
-                if !sender_entry.get().is_canceled() {
-                    return Err(TransportError::Other(Error::HolePunchInProgress(
-                        socket_addr,
-                    )));
-=======
-        let (socket_addr, version, peer_id) =
+        let (socket_addr, version, peer_id, wt) =
             self.remote_multiaddr_to_socketaddr(addr.clone(), true)?;
+
+        if wt {
+            return Err(TransportError::MultiaddrNotSupported(addr));
+        }
 
         match (dial_opts.role, dial_opts.port_use) {
             (Endpoint::Dialer, _) | (Endpoint::Listener, PortUse::Reuse) => {
@@ -427,7 +336,6 @@
                 let mut client_config = self.quinn_config.client_config.clone();
                 if version == ProtocolVersion::Draft29 {
                     client_config.version(0xff00_001d);
->>>>>>> d7beb55f
                 }
                 Ok(Box::pin(async move {
                     // This `"l"` seems necessary because an empty string is an invalid domain
