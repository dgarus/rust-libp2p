// Copyright 2017-2020 Parity Technologies (UK) Ltd.
//
// Permission is hereby granted, free of charge, to any person obtaining a
// copy of this software and associated documentation files (the "Software"),
// to deal in the Software without restriction, including without limitation
// the rights to use, copy, modify, merge, publish, distribute, sublicense,
// and/or sell copies of the Software, and to permit persons to whom the
// Software is furnished to do so, subject to the following conditions:
//
// The above copyright notice and this permission notice shall be included in
// all copies or substantial portions of the Software.
//
// THE SOFTWARE IS PROVIDED "AS IS", WITHOUT WARRANTY OF ANY KIND, EXPRESS
// OR IMPLIED, INCLUDING BUT NOT LIMITED TO THE WARRANTIES OF MERCHANTABILITY,
// FITNESS FOR A PARTICULAR PURPOSE AND NONINFRINGEMENT. IN NO EVENT SHALL THE
// AUTHORS OR COPYRIGHT HOLDERS BE LIABLE FOR ANY CLAIM, DAMAGES OR OTHER
// LIABILITY, WHETHER IN AN ACTION OF CONTRACT, TORT OR OTHERWISE, ARISING
// FROM, OUT OF OR IN CONNECTION WITH THE SOFTWARE OR THE USE OR OTHER
// DEALINGS IN THE SOFTWARE.

//! Future that drives a QUIC connection until is has performed its TLS handshake.

<<<<<<< HEAD
use std::collections::HashSet;
use std::sync::Arc;
=======
>>>>>>> 9228dc20
use std::{
    pin::Pin,
    task::{Context, Poll},
    time::Duration,
};

use futures::future::BoxFuture;
use futures::{
    future::{select, Either, FutureExt, Select},
    prelude::*,
};
use futures_timer::Delay;
use h3::error::ErrorLevel;
use h3::ext::Protocol;
use h3_webtransport::server::WebTransportSession;
use http::Method;
use quinn::rustls::pki_types::CertificateDer;

<<<<<<< HEAD
use libp2p_core::multihash::Multihash;
use libp2p_core::muxing::StreamMuxerBox;
use libp2p_core::upgrade::InboundConnectionUpgrade;
use libp2p_identity::PeerId;

use crate::transport::ConnectingMode;
use crate::webtransport::WebtransportConnectingError;
use crate::{webtransport, Connection, ConnectionError, Error};
=======
use crate::{Connection, ConnectionError, Error};
>>>>>>> 9228dc20

/// A QUIC connection currently being negotiated.
pub struct Connecting {
    connecting: Select<BoxFuture<'static, Result<(PeerId, StreamMuxerBox), Error>>, Delay>,
}

impl Connecting {
    pub(crate) fn new(
        connection: quinn::Connecting,
        mode: ConnectingMode,
        timeout: Duration,
    ) -> Self {
        Connecting {
            connecting: select(handshake(connection, mode).boxed(), Delay::new(timeout)),
        }
    }
}

impl Connecting {
    /// Returns the address of the node we're connected to.
    /// Panics if the connection is still handshaking.
    fn remote_peer_id(connection: &quinn::Connection) -> PeerId {
        let identity = connection
            .peer_identity()
            .expect("connection got identity because it passed TLS handshake; qed");
        let certificates: Box<Vec<CertificateDer>> =
            identity.downcast().expect("we rely on rustls feature; qed");
        let end_entity = certificates
            .first()
            .expect("there should be exactly one certificate; qed");
        let p2p_cert = libp2p_tls::certificate::parse(end_entity)
            .expect("the certificate was validated during TLS handshake; qed");
        p2p_cert.peer_id()
    }
}

async fn handshake(
    connecting: quinn::Connecting,
    mode: ConnectingMode,
) -> Result<(PeerId, StreamMuxerBox), Error> {
    match connecting.await {
        Ok(connection) => {
            let peer_id = Connecting::remote_peer_id(&connection);
            match mode {
                ConnectingMode::QUIC => {
                    let muxer = Connection::new(connection);
                    return Ok((peer_id, StreamMuxerBox::new(muxer)));
                }
                ConnectingMode::WebTransport(certhashes, noise_config) => {
                    let (peer_id, muxer) = webtransport_connecting(
                        peer_id,
                        connection.clone(),
                        certhashes,
                        noise_config,
                    )
                    .await?;
                    Ok((peer_id, StreamMuxerBox::new(muxer)))
                }
                ConnectingMode::Mixed(certhashes, noise_config) => {
                    let res = webtransport_connecting(
                        peer_id,
                        connection.clone(),
                        certhashes,
                        noise_config,
                    )
                    .await;
                    match res {
                        Ok((peer_id, muxer)) => Ok((peer_id, StreamMuxerBox::new(muxer))),
                        Err(WebtransportConnectingError::UnexpectedProtocol(_)) => {
                            let muxer = Connection::new(connection);
                            Ok((peer_id, StreamMuxerBox::new(muxer)))
                        }
                        Err(e) => Err(e.into()),
                    }
                }
            }
        }
        Err(e) => {
            return Err(Error::Connection(ConnectionError(e)));
        }
    }
}

async fn webtransport_connecting(
    peer_id: PeerId,
    connection: quinn::Connection,
    certhashes: Vec<Multihash<64>>,
    noise_config: libp2p_noise::Config,
) -> Result<(PeerId, StreamMuxerBox), WebtransportConnectingError> {
    loop {
        let mut h3_conn = h3::server::builder()
            .enable_webtransport(true)
            .enable_connect(true)
            .enable_datagram(false)
            .max_webtransport_sessions(1)
            .send_grease(true)
            .build(h3_quinn::Connection::new(connection.clone()))
            .await?;

        match h3_conn.accept().await {
            Ok(Some((request, stream))) => {
                let ext = request.extensions();
                let proto = ext.get::<Protocol>();
                if Some(&Protocol::WEB_TRANSPORT) == proto {
                    let method = request.method();
                    if method != &Method::CONNECT {
                        return Err(WebtransportConnectingError::UnexpectedMethod(
                            method.clone(),
                        ));
                    }
                    if request.uri().path() != webtransport::WEBTRANSPORT_PATH {
                        return Err(WebtransportConnectingError::UnexpectedPath(String::from(
                            request.uri().path(),
                        )));
                    }
                    if request.uri().query() == Some(webtransport::NOISE_QUERY) {
                        return Err(WebtransportConnectingError::UnexpectedQuery(String::from(
                            request.uri().path(),
                        )));
                    }
                    let session = WebTransportSession::accept(request, stream, h3_conn).await?;
                    let arc_session = Arc::new(session);
                    let webtr_stream =
                        webtransport::accept_webtransport_stream(&arc_session).await?;

                    let certs = certhashes.iter().cloned().collect::<HashSet<_>>();
                    let t_noise = noise_config.with_webtransport_certhashes(certs);
                    t_noise.upgrade_inbound(webtr_stream, "").await?;

                    let muxer = webtransport::Connection::new(arc_session, connection);

                    return Ok((peer_id, StreamMuxerBox::new(muxer)));
                } else {
                    return Err(WebtransportConnectingError::UnexpectedProtocol(
                        proto.cloned(),
                    ));
                }
            }
            Ok(None) => {
                // indicating no more streams to be received
                return Err(WebtransportConnectingError::NoMoreStreams);
            }
            Err(err) => match err.get_error_level() {
                ErrorLevel::ConnectionError => {
                    return Err(WebtransportConnectingError::Http3Error(err))
                }
                ErrorLevel::StreamError => continue,
            },
        }
    }
}

impl Future for Connecting {
    type Output = Result<(PeerId, StreamMuxerBox), Error>;

    fn poll(mut self: Pin<&mut Self>, cx: &mut Context<'_>) -> Poll<Self::Output> {
        let (peer_id, connection) = match futures::ready!(self.connecting.poll_unpin(cx)) {
            Either::Right(_) => return Poll::Ready(Err(Error::HandshakeTimedOut)),
            Either::Left((res, _)) => res?,
        };

        Poll::Ready(Ok((peer_id, connection)))
    }
}<|MERGE_RESOLUTION|>--- conflicted
+++ resolved
@@ -20,11 +20,8 @@
 
 //! Future that drives a QUIC connection until is has performed its TLS handshake.
 
-<<<<<<< HEAD
 use std::collections::HashSet;
 use std::sync::Arc;
-=======
->>>>>>> 9228dc20
 use std::{
     pin::Pin,
     task::{Context, Poll},
@@ -43,7 +40,6 @@
 use http::Method;
 use quinn::rustls::pki_types::CertificateDer;
 
-<<<<<<< HEAD
 use libp2p_core::multihash::Multihash;
 use libp2p_core::muxing::StreamMuxerBox;
 use libp2p_core::upgrade::InboundConnectionUpgrade;
@@ -52,9 +48,8 @@
 use crate::transport::ConnectingMode;
 use crate::webtransport::WebtransportConnectingError;
 use crate::{webtransport, Connection, ConnectionError, Error};
-=======
+
 use crate::{Connection, ConnectionError, Error};
->>>>>>> 9228dc20
 
 /// A QUIC connection currently being negotiated.
 pub struct Connecting {
