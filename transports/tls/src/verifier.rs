// Copyright 2021 Parity Technologies (UK) Ltd.
//
// Permission is hereby granted, free of charge, to any person obtaining a
// copy of this software and associated documentation files (the "Software"),
// to deal in the Software without restriction, including without limitation
// the rights to use, copy, modify, merge, publish, distribute, sublicense,
// and/or sell copies of the Software, and to permit persons to whom the
// Software is furnished to do so, subject to the following conditions:
//
// The above copyright notice and this permission notice shall be included in
// all copies or substantial portions of the Software.
//
// THE SOFTWARE IS PROVIDED "AS IS", WITHOUT WARRANTY OF ANY KIND, EXPRESS
// OR IMPLIED, INCLUDING BUT NOT LIMITED TO THE WARRANTIES OF MERCHANTABILITY,
// FITNESS FOR A PARTICULAR PURPOSE AND NONINFRINGEMENT. IN NO EVENT SHALL THE
// AUTHORS OR COPYRIGHT HOLDERS BE LIABLE FOR ANY CLAIM, DAMAGES OR OTHER
// LIABILITY, WHETHER IN AN ACTION OF CONTRACT, TORT OR OTHERWISE, ARISING
// FROM, OUT OF OR IN CONNECTION WITH THE SOFTWARE OR THE USE OR OTHER
// DEALINGS IN THE SOFTWARE.

//! TLS 1.3 certificates and handshakes handling for libp2p
//!
//! This module handles a verification of a client/server certificate chain
//! and signatures allegedly by the given certificates.

use crate::certificate;
use libp2p_identity::PeerId;
use rustls::{
    client::danger::{HandshakeSignatureValid, ServerCertVerified, ServerCertVerifier},
    crypto::ring::cipher_suite::{
        TLS13_AES_128_GCM_SHA256, TLS13_AES_256_GCM_SHA384, TLS13_CHACHA20_POLY1305_SHA256,
    },
    pki_types::CertificateDer,
    server::danger::{ClientCertVerified, ClientCertVerifier},
    CertificateError, DigitallySignedStruct, DistinguishedName, OtherError, SignatureScheme,
    SupportedCipherSuite, SupportedProtocolVersion,
};
use std::sync::Arc;

/// The protocol versions supported by this verifier.
///
/// The spec says:
///
/// > The libp2p handshake uses TLS 1.3 (and higher).
/// > Endpoints MUST NOT negotiate lower TLS versions.
pub static PROTOCOL_VERSIONS: &[&SupportedProtocolVersion] = &[&rustls::version::TLS13];
/// A list of the TLS 1.3 cipher suites supported by rustls.
// By default rustls creates client/server configs with both
// TLS 1.3 __and__ 1.2 cipher suites. But we don't need 1.2.
pub static CIPHERSUITES: &[SupportedCipherSuite] = &[
    // TLS1.3 suites
    TLS13_CHACHA20_POLY1305_SHA256,
    TLS13_AES_256_GCM_SHA384,
    TLS13_AES_128_GCM_SHA256,
];

/// Implementation of the `rustls` certificate verification traits for libp2p.
///
/// Only TLS 1.3 is supported. TLS 1.2 should be disabled in the configuration of `rustls`.
<<<<<<< HEAD
pub struct Libp2pCertificateVerifier {
=======
#[derive(Debug)]
pub(crate) struct Libp2pCertificateVerifier {
>>>>>>> 4e4b5949
    /// The peer ID we intend to connect to
    remote_peer_id: Option<PeerId>,
}

/// libp2p requires the following of X.509 server certificate chains:
///
/// - Exactly one certificate must be presented.
/// - The certificate must be self-signed.
/// - The certificate must have a valid libp2p extension that includes a
///   signature of its public key.
impl Libp2pCertificateVerifier {
    pub fn new() -> Self {
        Self {
            remote_peer_id: None,
        }
    }
    pub(crate) fn with_remote_peer_id(remote_peer_id: Option<PeerId>) -> Self {
        Self { remote_peer_id }
    }

    /// Return the list of SignatureSchemes that this verifier will handle,
    /// in `verify_tls12_signature` and `verify_tls13_signature` calls.
    ///
    /// This should be in priority order, with the most preferred first.
    fn verification_schemes() -> Vec<SignatureScheme> {
        vec![
            // TODO SignatureScheme::ECDSA_NISTP521_SHA512 is not supported by `ring` yet
            SignatureScheme::ECDSA_NISTP384_SHA384,
            SignatureScheme::ECDSA_NISTP256_SHA256,
            // TODO SignatureScheme::ED448 is not supported by `ring` yet
            SignatureScheme::ED25519,
            // In particular, RSA SHOULD NOT be used unless
            // no elliptic curve algorithms are supported.
            SignatureScheme::RSA_PSS_SHA512,
            SignatureScheme::RSA_PSS_SHA384,
            SignatureScheme::RSA_PSS_SHA256,
            SignatureScheme::RSA_PKCS1_SHA512,
            SignatureScheme::RSA_PKCS1_SHA384,
            SignatureScheme::RSA_PKCS1_SHA256,
        ]
    }
}

impl ServerCertVerifier for Libp2pCertificateVerifier {
    fn verify_server_cert(
        &self,
        end_entity: &CertificateDer,
        intermediates: &[CertificateDer],
        _server_name: &rustls::pki_types::ServerName,
        _ocsp_response: &[u8],
        _now: rustls::pki_types::UnixTime,
    ) -> Result<ServerCertVerified, rustls::Error> {
        let peer_id = verify_presented_certs(end_entity, intermediates)?;

        if let Some(remote_peer_id) = self.remote_peer_id {
            // The public host key allows the peer to calculate the peer ID of the peer
            // it is connecting to. Clients MUST verify that the peer ID derived from
            // the certificate matches the peer ID they intended to connect to,
            // and MUST abort the connection if there is a mismatch.
            if remote_peer_id != peer_id {
                return Err(rustls::Error::InvalidCertificate(
                    CertificateError::ApplicationVerificationFailure,
                ));
            }
        }

        Ok(ServerCertVerified::assertion())
    }

    fn verify_tls12_signature(
        &self,
        _message: &[u8],
        _cert: &CertificateDer,
        _dss: &DigitallySignedStruct,
    ) -> Result<HandshakeSignatureValid, rustls::Error> {
        unreachable!("`PROTOCOL_VERSIONS` only allows TLS 1.3")
    }

    fn verify_tls13_signature(
        &self,
        message: &[u8],
        cert: &CertificateDer,
        dss: &DigitallySignedStruct,
    ) -> Result<HandshakeSignatureValid, rustls::Error> {
        verify_tls13_signature(cert, dss.scheme, message, dss.signature())
    }

    fn supported_verify_schemes(&self) -> Vec<SignatureScheme> {
        Self::verification_schemes()
    }
}

/// libp2p requires the following of X.509 client certificate chains:
///
/// - Exactly one certificate must be presented. In particular, client
///   authentication is mandatory in libp2p.
/// - The certificate must be self-signed.
/// - The certificate must have a valid libp2p extension that includes a
///   signature of its public key.
impl ClientCertVerifier for Libp2pCertificateVerifier {
    fn offer_client_auth(&self) -> bool {
        true
    }

    fn root_hint_subjects(&self) -> &[DistinguishedName] {
        &[]
    }

    fn verify_client_cert(
        &self,
        end_entity: &CertificateDer,
        intermediates: &[CertificateDer],
        _now: rustls::pki_types::UnixTime,
    ) -> Result<ClientCertVerified, rustls::Error> {
        verify_presented_certs(end_entity, intermediates)?;

        Ok(ClientCertVerified::assertion())
    }

    fn verify_tls12_signature(
        &self,
        _message: &[u8],
        _cert: &CertificateDer,
        _dss: &DigitallySignedStruct,
    ) -> Result<HandshakeSignatureValid, rustls::Error> {
        unreachable!("`PROTOCOL_VERSIONS` only allows TLS 1.3")
    }

    fn verify_tls13_signature(
        &self,
        message: &[u8],
        cert: &CertificateDer,
        dss: &DigitallySignedStruct,
    ) -> Result<HandshakeSignatureValid, rustls::Error> {
        verify_tls13_signature(cert, dss.scheme, message, dss.signature())
    }

    fn supported_verify_schemes(&self) -> Vec<SignatureScheme> {
        Self::verification_schemes()
    }
}

/// When receiving the certificate chain, an endpoint
/// MUST check these conditions and abort the connection attempt if
/// (a) the presented certificate is not yet valid, OR
/// (b) if it is expired.
/// Endpoints MUST abort the connection attempt if more than one certificate is received,
/// or if the certificate’s self-signature is not valid.
fn verify_presented_certs(
    end_entity: &CertificateDer,
    intermediates: &[CertificateDer],
) -> Result<PeerId, rustls::Error> {
    if !intermediates.is_empty() {
        return Err(rustls::Error::General(
            "libp2p-tls requires exactly one certificate".into(),
        ));
    }

    let cert = certificate::parse(end_entity)?;

    Ok(cert.peer_id())
}

fn verify_tls13_signature(
    cert: &CertificateDer,
    signature_scheme: SignatureScheme,
    message: &[u8],
    signature: &[u8],
) -> Result<HandshakeSignatureValid, rustls::Error> {
    certificate::parse(cert)?.verify_signature(signature_scheme, message, signature)?;

    Ok(HandshakeSignatureValid::assertion())
}

impl From<certificate::ParseError> for rustls::Error {
    fn from(certificate::ParseError(e): certificate::ParseError) -> Self {
        use webpki::Error::*;
        match e {
            BadDer => rustls::Error::InvalidCertificate(CertificateError::BadEncoding),
            e => {
                rustls::Error::InvalidCertificate(CertificateError::Other(OtherError(Arc::new(e))))
            }
        }
    }
}
impl From<certificate::VerificationError> for rustls::Error {
    fn from(certificate::VerificationError(e): certificate::VerificationError) -> Self {
        use webpki::Error::*;
        match e {
            InvalidSignatureForPublicKey => {
                rustls::Error::InvalidCertificate(CertificateError::BadSignature)
            }
            other => rustls::Error::InvalidCertificate(CertificateError::Other(OtherError(
                Arc::new(other),
            ))),
        }
    }
}<|MERGE_RESOLUTION|>--- conflicted
+++ resolved
@@ -43,11 +43,11 @@
 ///
 /// > The libp2p handshake uses TLS 1.3 (and higher).
 /// > Endpoints MUST NOT negotiate lower TLS versions.
-pub static PROTOCOL_VERSIONS: &[&SupportedProtocolVersion] = &[&rustls::version::TLS13];
+pub(crate) static PROTOCOL_VERSIONS: &[&SupportedProtocolVersion] = &[&rustls::version::TLS13];
 /// A list of the TLS 1.3 cipher suites supported by rustls.
 // By default rustls creates client/server configs with both
 // TLS 1.3 __and__ 1.2 cipher suites. But we don't need 1.2.
-pub static CIPHERSUITES: &[SupportedCipherSuite] = &[
+pub(crate) static CIPHERSUITES: &[SupportedCipherSuite] = &[
     // TLS1.3 suites
     TLS13_CHACHA20_POLY1305_SHA256,
     TLS13_AES_256_GCM_SHA384,
@@ -57,12 +57,8 @@
 /// Implementation of the `rustls` certificate verification traits for libp2p.
 ///
 /// Only TLS 1.3 is supported. TLS 1.2 should be disabled in the configuration of `rustls`.
-<<<<<<< HEAD
-pub struct Libp2pCertificateVerifier {
-=======
 #[derive(Debug)]
 pub(crate) struct Libp2pCertificateVerifier {
->>>>>>> 4e4b5949
     /// The peer ID we intend to connect to
     remote_peer_id: Option<PeerId>,
 }
@@ -74,7 +70,7 @@
 /// - The certificate must have a valid libp2p extension that includes a
 ///   signature of its public key.
 impl Libp2pCertificateVerifier {
-    pub fn new() -> Self {
+    pub(crate) fn new() -> Self {
         Self {
             remote_peer_id: None,
         }
